#!/usr/bin/env python
# -*- coding: utf-8 -*-

"""
Data PreProcessing Utility Functions.

Pandas DataFrame manipulations
* data_frame_subsetter
* data_frame_supersetter
* column_splitter
* aggregates_column_values
* data_frame_grouper
* normalizes_source_codes

Dictionary manipulations
* merge_dictionaries

"""

# import needed libraries
import pandas as pd  # type: ignore
import re

from functools import reduce
from more_itertools import unique_everseen
from tqdm import tqdm  # type: ignore
from typing import Any, Callable, Dict, List, Optional, Tuple  # type: ignore

# ENVIRONMENT WARNINGS
# WARNING 1 - Pandas: disable chained assignment warning rationale:
# https://stackoverflow.com/questions/20625582/how-to-deal-with-settingwithcopywarning-in-pandas
pd.options.mode.chained_assignment = None


def data_frame_subsetter(data: pd.DataFrame, primary_key: str, subset_columns: List) -> pd.DataFrame:
    """Takes a Pandas DataFrame and subsets it such that each subset represents an original column of codes, OMOP
    concept identifiers, and a string containing the code's column name in the original DataFrame. An example of
    the input and generated output is shown below.

        INPUT:
              CONCEPT_ID CONCEPT_SOURCE_CODE  UMLS_CUI   UMLS_CODE        UMLS_SEM_TYPE
            0    4331309            22653005  C0729608    22653005  Disease or Syndrome
            1    4331310            22653011  C4075981    22653005  Disease or Syndrome

        OUTPUT:
              CONCEPT_ID                CODE          CODE_COLUMN
            0    4331309            22653005  CONCEPT_SOURCE_CODE
            1    4331309            C0729608             UMLS_CUI
            2   37018594            22653005            UMLS_CODE

    Args:
        data: A Pandas DataFrame containing several columns of clinical codes (see INPUT for an example).
        primary_key: A string containing a column to be used as a primary key.
        subset_columns: A list of columns to subset Pandas DataFrame on.

    Returns:
        subset_data_frames: A Pandas DataFrame containing stacked subsets of the original DataFrame.
    """

    # subset data
    subset_data_frames = []

    for col in subset_columns:
        subset = data[[primary_key, col]]
        subset.loc[:, 'CODE_COLUMN'] = [col] * len(subset)
        subset.columns = [primary_key, 'CODE', 'CODE_COLUMN']
        subset_data_frames.append(subset)

    # convert list to single concatenated Pandas DataFrame
    subset_data = pd.concat(subset_data_frames)

    return subset_data.drop_duplicates()


def data_frame_supersetter(data: pd.DataFrame, index: str, columns: str, values: str) -> pd.DataFrame:
    """Takes a stacked Pandas DataFrame and unstacks it according to row values specified in the index column.
    This is equivalent to converting a DataFrame in long format to wide format. An example of the input and
    generated output is shown below.

        INPUT:
              CONCEPT_ID                CODE          CODE_COLUMN
            0    4331309            22653005  CONCEPT_SOURCE_CODE
            1    4331309            C0729608             UMLS_CUI
            2   37018594            22653005            UMLS_CODE

        OUTPUT:
                 CONCEPT_ID CONCEPT_SOURCE_CODE  UMLS_CUI   UMLS_CODE
            0    4331309            22653005  C0729608    22653005
            1    4331310            22653011  C4075981    22653005

    Args:
        data: A Pandas DataFrame containing several columns of clinical codes (see INPUT for an example).
        index: A string containing a column to be used as a primary key.
        columns: A list of columns to unstack from row values into columns.
        values: A list of columns whose values will be used to populate the unstacked DataFrame.

    Returns:
        superset_data_frame: An unstacked version of the input DataFrame (see OUTPUT above for an example).
    """

    # unstack the DataFrame
    superset_data_frame = data.drop_duplicates().pivot(index=index, columns=columns, values=values)

    # reset index
    superset_data_frame.reset_index(level=0, inplace=True)
    superset_data_frame.columns.name = None

    return superset_data_frame.drop_duplicates()


def column_splitter(data: pd.DataFrame, key: str, delimited_columns: List, delimiter: str) -> pd.DataFrame:
    """Takes a Pandas DataFrame and a list of strings specifying columns in the DataFrame that may contain a delimiter
    and expands the delimited strings within each column into separate rows. The expanded data are then merged with the
    original data.

    Args:
        data: A stacked Pandas DataFrame containing output from the umls_cui_annotator method.
        key: A string containing the column of a Pandas DataFrame to use as the primary key.
        delimited_columns: A list of the column names which contain delimited data.
        delimiter: A string specifying the delimiter type.

    Returns:
        merged_split_data: A Pandas DataFrame containing the expanded data.
    """

    delimited_data = []

    for col in delimited_columns:
        subset_data = data[[key, col]]

        # expand delimited column
        split_data = subset_data[col].str.split(delimiter).apply(pd.Series, 1).stack()
        split_data.index = split_data.index.droplevel(-1)
        split_data.name = col

        # drop original delimited column and merge expanded data
        subset_data.drop(columns=[col], inplace=True)
        merged_split_data = subset_data.join(split_data)

        # clean up leading and trailing white space
        merged_split_data[col] = merged_split_data[col].apply(lambda x: x.strip())
        delimited_data.append(merged_split_data.drop_duplicates())

    # merge delimited data
    merged_delimited_data = reduce(lambda x, y: pd.merge(x, y, on=key), delimited_data)

    return merged_delimited_data.drop_duplicates()


def aggregates_column_values(data: pd.DataFrame, primary_key: str, agg_cols: List, delimiter: str) -> pd.DataFrame:
    """Takes a Pandas DataFrame, a string containing a primary key, a list of columns to aggregate, and a string
    delimiter to use when aggregating the columns. The method then loops over each column in agg_cols and performs
    the aggregation. The method joins all aggregated columns and merges it into a single Pandas DataFrame.

    Args:
        data: A Pandas DataFrame.
        primary_key: A string containing a column name to be used as a primary key.
        agg_cols: A list of columns to aggregate.
        delimiter: A string containing a delimiter to aggregate results by.

    Returns:
        merged_combo: A Pandas DataFrame that includes the primary_key column and one
            delimiter-aggregated column for each column in the agg_cols list.
    """

    # create list of aggregated GroupBy DataFrames
    combo = [data.groupby([primary_key])[col].apply(lambda x: delimiter.join(list(unique_everseen(x))))
             for col in agg_cols]

    # merge data frames by primary key and reset index
    merged_combo = reduce(lambda x, y: pd.merge(x, y, on=primary_key, how='outer'), combo)
    merged_combo.reset_index(level=0, inplace=True)

    return merged_combo


def data_frame_grouper(data: pd.DataFrame, primary_key: str, type_column: str, col_agg: Callable) -> \
        pd.DataFrame:
    """Methods takes a Pandas DataFrame as input, a primary key, and a column to group the data by and
    creates a new DataFrame that merges the individual grouped DataFrames into a single DataFrame.
    Examples of the input and output data are shown below.

    INPUT_DATA:
                   CONCEPT_ID         CONCEPT_DBXREF_ONT_URI  CONCEPT_DBXREF_ONT_TYPE         CONCEPT_DBXREF_EVIDENCE
            0         442264        http://...MONDO_0100010                     MONDO   CONCEPT_DBXREF_sctid:68172002
            2        4029098        http://...MONDO_0045014                     MONDO  CONCEPT_DBXREF_sctid:237913008
            4        4141365           http://...HP_0000964                        HP  CONCEPT_DBXREF_sctid:426768001

    OUTPUT DATA:
    Columns: ['CONCEPT_ID', 'HP_CONCEPT_DBXREF_ONT_URI', 'HP_CONCEPT_DBXREF_ONT_LABEL', 'HP_CONCEPT_DBXREF_EVIDENCE',
              'MONDO_CONCEPT_DBXREF_ONT_URI', 'MONDO_CONCEPT_DBXREF_ONT_LABEL', 'MONDO_CONCEPT_DBXREF_EVIDENCE']

    Args:
        data: A Pandas DataFrame containing data with columns that can be grouped (see INPUT above for ex).
        primary_key: A string containing the name of the column in the input DataFrame to use as a
            primary key.
        type_column: A string containing the name of the column in the input DataFrame to use for
            grouping the data (see OUTPUT above for an example).
        col_agg: A func that aggregates data within a Pandas DataFrame column.

    Returns:
        grouped_data_full: A Pandas DataFrame containing a merged version of the grouped data.
    """

    # group data by ontology type
    grouped_data = data.groupby(type_column)
    grouped_data_frames = []

    for grp in grouped_data.groups:
        temp_df = grouped_data.get_group(grp)
        temp_df.drop(type_column, axis=1, inplace=True)
        # rename columns
        updated_names = [x.replace('ONT', grp) for x in list(temp_df.columns) if x != primary_key]
        temp_df.columns = [primary_key] + updated_names
        # aggregate data
        agg_cols = [col for col in temp_df.columns if col.split('_')[-1] in ['LABEL', 'EVIDENCE', 'URI']]
        temp_df_agg = col_agg(temp_df.copy(), primary_key, agg_cols, ' | ')

        grouped_data_frames.append(temp_df_agg.drop_duplicates())

    # merge DataFrames back together
    grouped_data_full = reduce(lambda x, y: pd.merge(x, y, how='outer', on=primary_key), grouped_data_frames)

    return grouped_data_full.drop_duplicates()


def normalizes_source_codes(data: pd.DataFrame, source_code_dict: Dict) -> pd.Series:
    """Takes a Pandas DataFrame column containing source code values that need normalization and normalizes them
    using values from a pre-built dictionary (resources/mappings/source_code_vocab_map.csv). The function is designed
    to normalize identifier prefixes according to the specifications in the source_code_dict. It provides some light
    regex support for the following scenarios:
        - ICD10CM:C85.92 --> icd10:c85.92
        - http://www.snomedbrowser.com/codes/details/12132356564 --> snomed_12132356564
        - http://www.orpha.net/ordo/orphanet_1920 --> orphanet_1920

    Assumption: assumes that the column to normalize is always the 0th index.

    Args:
        data: A column from a Pandas DataFrame containing unstacked identifiers that need normalization (e.g.
            umls:c123456, http://www.snomedbrowser.com/codes/details/12132356564, rxnorm:12345).
        source_code_dict: A dictionary keyed by input prefix with values reflecting the preferred prefixes in the
            source_code_dict file. For example:
                {'snomed': 'snomed', 'snomed_ct': 'snomed', 'snomed_ct_us_2018_03_01': 'snomed'}

    Returns:
        A Pandas Series that has been normalized.
    """

    # split prefix from number in each identifier
    prefix = data[data.columns[0]].apply(
        lambda j: j.rstrip([x for x in re.split('[_:|/]', j) if x != ''][-1])[:-1] if 'http' in j and '_' in j else
        j.rstrip([x for x in re.split('[:|/]', j) if x != ''][-1])[:-1]
    )

    id_num = data[data.columns[0]].apply(
        lambda j: [x for x in re.split('[_:|/]', j) if x != ''][-1] if 'http' in j and '_' in j else
        [x for x in re.split('[:|/]', j) if x != ''][-1]
    ).str.lower()

    # normalize prefix to dictionary and clean up urls
    norm_prefix = prefix.apply(lambda j: source_code_dict[j] if j in source_code_dict.keys() else j)

    # concat normalized identifier and number back together
    updated_source_codes = norm_prefix + ':' + id_num

    return updated_source_codes


def merge_dictionaries(dictionaries: Dict, key_type: str, reverse: bool = False) -> Dict:
    """Given any number of dictionaries, shallow copy and merge into a new dict, precedence goes to key value pairs
    in latter dictionaries.

    Function from StackOverFlow Post:
        https://stackoverflow.com/questions/38987/how-do-i-merge-two-dictionaries-in-a-single-expression-in-python

    Args:
        dictionaries: A nested dictionary.
        key_type: A string containing the key of one of the inner dictionaries.
        reverse: A bool indicating whether or not the dictionaries should be reversed before merging (default=False).

    Returns:
        combined_dictionary: A dictionary object containing.
    """

    combined_dictionary: Dict = {}

    for dictionary in dictionaries.keys():
        if reverse:
            combined_dictionary.update({v: k for k, v in dictionaries[dictionary][key_type].items()})
        else:
            combined_dictionary.update(dictionaries[dictionary][key_type])

    return combined_dictionary


def ohdsi_ananke(primary_key: str, ont_keys: list, ont_data: pd.DataFrame, data1: pd.DataFrame, data2: pd.DataFrame) \
        -> pd.DataFrame:
    """Function applies logic from the OHDSIAnanake method to extend data1, which contains dbxref mappings to OMOP
    concept ids with mappings from UMLS cuis to relevant umls ontology mappings. The merged data set is returned.

    Method adapted from: https://github.com/thepanacealab/OHDSIananke

    Args:
        primary_key: A string containing the name of the primary key (i.e. CONCEPT_ID).
        ont_keys: A list of ontology type identifiers (i.e. ['hp', 'mondo']).
        ont_data: A Pandas DataFrame containing ontology dbxref information.
        data1: A stacked Pandas DataFrame containing source codes and umls cuis.
        data2: A Pandas DataFrame containing UMLS cuis and mappings to ontologies.

    Returns:
        dbxrefs: A Pandas DataFrame containing the data from data1 merged with new entries from the umls cui data (
            data2).
    """

    # convert ont_data into a format that can be merged

    col = [x for x in ont_data.columns if 'URI' in x][0]
    ont_data['CODE'] = ont_data[col].apply(lambda x: x.split('/')[-1].lower().replace('_', ':'))

    # filter umls cui data to only
    data2_filtered = data2[(data2['CODE'].apply(lambda x: x if x.split(':')[0] in ont_keys else 999) != 999)]

    # merge with filtered data with ontology data
    merged_data = data1.merge(data2_filtered, how='inner', left_on='CODE', right_on='CUI').drop_duplicates()

    # merge with ont labels
    merged_data_ont = merged_data.merge(ont_data, how='inner', left_on='CODE_y', right_on='CODE').drop_duplicates()

    # drop unneeded columns
    dbxref_col = [x for x in merged_data_ont.columns if 'DBXREF' in x][0]
    merged_data_ont = merged_data_ont[[primary_key, 'CUI', 'CODE_COLUMN', dbxref_col]]

    # update cuis column
    merged_data_ont['CUI'] = merged_data_ont['CUI'].apply(lambda x: 'umls:' + x)

    # rename columns
    merged_data_ont.columns = [primary_key, 'CODE', 'CODE_COLUMN', dbxref_col]

    return merged_data_ont


def normalizes_clinical_source_codes(dbxref_dict: Dict, source_dict: Dict):
    """Function takes two dictionaries and uses them to create a new dictionary. The first dictionary, contains ontology
    database cross references and the second contains content to normalize the identifiers contained in the first
    dictionary.

    Args:
        dbxref_dict: A dictionary of ontology identifiers and their database cross references.
        source_dict: A dictionary containing information for normalizing the prefixes of the database cross references.

        An example of each dictionary is shown below:
        - dbxref_dict = {'DbXref', 'umls:c4022862': 'DbXref', 'umls:c0008733': 'DbXref'}
        - source_dict = {'snm', 'snomed': 'snomed', 'snomed_ct': 'snomed', 'snomed_ct_us_2018_03_01': 'snomed'}

    Returns:
        normalized_prefixes: A dictionary where the keys are database cross references and the values are strings
            containing the database cross reference type and prefix from the key, separated by a star. For example:
            {'umls:c4022862': 'DbXref*umls', 'umls:c0008733': 'DbXref*umls'}
    """

    normalized_prefixes = {}

    # split prefix from number in each identifier
    for key, value in dbxref_dict.items():
        prefix, id_num = key.split(':')[0], key.split(':')[-1].lower()
        norm_prefix = source_dict[prefix] if prefix in source_dict.keys() else prefix
        normalized_prefixes[norm_prefix + ':' + id_num] = value + '*' + prefix

    return normalized_prefixes


def filters_mapping_content(exact_results: List, similarity_results: List, threshold: float) -> Tuple:
    """Parses compiled mapping results, when results exist, to determine a final aggregated mapping result.

    Args:
        exact_results: A nested list containing 3 sub-lists where sub-list[0] contains exact match uris, sub-list[1]
            contains exact match labels, and sub-list[2] contains exact match evidence.
        similarity_results: A nested list containing 3 sub-lists where sub-list[0] contains similarity uris,
            sub-list[1] contains similarity labels, and sub-list[2] contains similarity evidence.
        threshold: A float that specifies a cut-off for filtering cosine similarity results.

    Returns:
        A tuple of lists containing mapping results for a given row. The first tuple contains exact mapping results
            and the second contains similarity results. Both lists contains 3 items: uris, labels, and evidence.
    """

    exact_uri, exact_label, exact_evid = exact_results
    sim_uri, sim_label, sim_evid = similarity_results
    exact_result: Optional[List[Any]] = [None, None, None]
    sim_result: Optional[List[Any]] = [None, None, None]

    # format results
    if exact_uri:
        exact_result = [list(unique_everseen(exact_uri)),
                        list(unique_everseen(exact_label)),
                        ' | '.join(exact_evid)]
    if sim_uri:
        if any(x for x in sim_evid[0].split(' | ') if float(x.split('_')[-1]) == 1.0):
            evid_list = sim_evid[0].split(' | ')
            sim_keep = [evid_list.index(x) for x in evid_list if float(x.split('_')[-1]) == 1.0]
            uris, labels = [sim_uri[x] for x in sim_keep], [sim_label[x] for x in sim_keep]
            sim_result = [uris, labels, ' | '.join([evid_list[x] for x in sim_keep])]
        elif any(x for x in sim_evid[0].split(' | ') if float(x.split('_')[-1]) >= threshold):
            evid_list = sim_evid[0].split(' | ')
            sim_keep = [evid_list.index(x) for x in evid_list if float(x.split('_')[-1]) >= threshold]
            uris, labels = [sim_uri[x] for x in sim_keep], [sim_label[x] for x in sim_keep]
            sim_result = [uris, labels, ' | '.join([evid_list[x] for x in sim_keep])]
        else:
            sim_result = [sim_uri, sim_label, ' | '.join(sim_evid)]

    return exact_result, sim_result


def compiles_mapping_content(row: pd.Series, ont: str, threshold: float) -> Tuple:
    """Function takes a row of data from a Pandas DataFrame and processes it to return a single ontology mapping for
    the clinical concept represented by the row.

    Args:
        row: A row from a Pandas DataFrame cont
        ont: A string containing the name of an ontology (e.g. "HP", "MONDO").
        threshold: A float that specifies a cut-off for filtering cosine similarity results.

    Returns:
        A list containing mapping results for a given row. The list contains three items: uris, labels, evidence.
    """

    relevant_cols = [x for x in row.keys() if any(y for y in ['_DBXREF_' + ont, '_STR_' + ont, ont + '_SIM'] if y in x)]

    for level in ['CONCEPT', 'ANCESTOR']:
        exact_uri, exact_label, exact_evid, sim_uri, sim_label, sim_evid = ([] for _ in range(6))  # type: ignore
        for col in relevant_cols:
            if level in col and any(y for y in ['DBXREF', 'STR'] if y in col):
                if 'URI' in col and row[col] != '': exact_uri += [x.split('/')[-1] for x in row[col].split(' | ')]
                if 'LABEL' in col and row[col] != '': exact_label += [x for x in row[col].split(' | ')]
                if 'EVIDENCE' in col and row[col] != '': exact_evid += [row[col]]
            if 'SIM' in col:
                if 'URI' in col and row[col] != '': sim_uri += [x.split('/')[-1] for x in row[col].split(' | ')]
                if 'LABEL' in col and row[col] != '': sim_label += [x for x in row[col].split(' | ')]
                if 'EVIDENCE' in col and row[col] != '': sim_evid += [row[col]]
        if exact_uri: break

    # put together mapping
    if not exact_uri and not sim_uri:
        return [None] * 3, [None] * 3  # type: ignore
    else:
        return filters_mapping_content([exact_uri, exact_label, exact_evid], [sim_uri, sim_label, sim_evid], threshold)


def formats_mapping_evidence(ont_dict: dict, source_dict: Dict, result: Tuple, clin_data: Dict) -> Tuple:
    """Takes a nested dictionary of ontology attributes, a dictionary of source code prefix mapping information, a
    nested list containing aggregated mapping information, and a dictionary of clinical concept labels and synonyms.
    The function uses this information to aggregate the evidence supporting the mapping provided in the result object.

    Args:
        ont_dict: A nested dictionary containing ontology attributes.
        source_dict: A dictionary containing ontology prefixing information.
        result: A list containing mapping results for a given row. The list contains three items: uris, labels,
            evidence.
        clin_data: A dictionary keyed by column identifier with values containing data from the keyed column.

    Returns:
        A tuple. Where the first item contains evidence for exact matches and the second contains evidence for cosine
            similarity results. For example:
            ('OBO_LABEL-OMOP_CONCEPT_LABEL:abetalipoproteinemia', 'CONCEPT_SIMILARITY:HP_0008181_1.0')
    """

    dbx_evid, lab_evid, syn_evid, sim_evid = ([] for _ in range(4))  # type: ignore
    ont_label, ont_syns, ont_syntp = ont_dict['label'], ont_dict['synonym'], ont_dict['synonym_type']
    dbxref_type = normalizes_clinical_source_codes(ont_dict['dbxref_type'], source_dict)

    # sort clinical data
    if None not in result[0]:
        for x in result[0][2].split(' | '):
            lvl = x.split('_')[0]
            clin = {k: v for k, v in clin_data.items() if lvl in k}

            if 'dbxref' in x.lower():
                if x.split('_')[-1] in dbxref_type.keys():
                    prefix = dbxref_type[x.split('_')[-1]]
                else:
                    prefix = 'DbXref*' + x.split('_')[-1].split(':')[0]
                updated_prefix = 'OBO_' + prefix.split('*')[0] + '-OMOP_' + lvl + '_CODE'
                dbx_evid.append(updated_prefix + ':' + prefix.split('*')[-1] + '_' + x.split(':')[-1].replace(':', '_'))
            if 'label' in x.lower():
                lab_evid, clin_lab = [], ' | '.join([clin[x] for x in clin.keys() if 'label' in x.lower()])
                for lab in set(clin_lab.split(' | ')):
                    if lab.lower() in ont_label.keys() and ont_label[lab.lower()].split('/')[-1] in result[0][0]:
                        lab_evid.append('OBO_LABEL-OMOP_' + x.split('_')[0] + '_LABEL:' + x.split(':')[-1])
                    if lab.lower() in ont_syns.keys() and ont_syns[lab.lower()].split('/')[-1] in result[0][0]:
                        lab_evid.append('OBO_' + ont_syntp[lab.lower()] + '-OMOP_' + lvl + '_LABEL:' + x.split(':')[-1])
            if 'synonym' in x.lower():
                syn_evid, clin_syn = [], ' | '.join([clin[x] for x in clin.keys() if 'synonym' in x.lower()])
                for syn in set(clin_syn.split(' | ')):
                    if syn.lower() in ont_label.keys() and ont_label[syn.lower()].split('/')[-1] in result[0][0]:
                        syn_evid.append('OBO_LABEL-OMOP_' + x.split('_')[0] + '_SYNONYM:' + x.split(':')[-1])
                    if clin_syn.lower() in ont_syns.keys() and ont_syns[syn.lower()].split('/')[-1] in result[0][0]:
                        syn_lab = '-OMOP_' + lvl + '_SYNONYM:'
                        syn_evid.append('OBO_' + ont_syntp[syn.lower()] + syn_lab + x.split(':')[-1])
    if None not in result[1]:
        sim_evid = ['CONCEPT_SIMILARITY:' + x for x in result[1][-1].split(' | ')]

    # compile evidence
    compiled_exact = ' | '.join(list(filter(None, list(unique_everseen(dbx_evid + lab_evid + syn_evid)))))
    compiled_sim = ' | '.join(list(filter(None, list(unique_everseen(sim_evid)))))

    return compiled_exact, compiled_sim


def assigns_mapping_category(primary_key: str, mapping_result: List, map_evidence: str) -> str:
    """Function takes a mapping result and evidence and uses it to determine the mapping category.

    Args:
        primary_key: A string containing the primary column key (e.g. CONCEPT_ID).
        mapping_result: A list containing mapping results for a given row. The list contains three items: uris, labels,
            evidence.
        map_evidence: A string containing the compiled mapping evidence.

    Returns:
         mapping_category: A string containing the mapping category.
    """

    if 'CONCEPT_SIMILARITY:' in map_evidence:
        if len(map_evidence.split(' | ')) > 1:
            mapping_category = 'Automatic Constructor - Concept'
        else:
            mapping_category = 'Manual Exact - Concept Similarity'
    elif any(x for x in ['ANCESTOR_CODE', 'ANCESTOR_SYNONYM', 'ANCESTOR_LABEL'] if x not in map_evidence):
        if len(mapping_result[0]) > 1:
            mapping_category = 'Automatic Constructor - Concept'
        else:
            mapping_category = 'Automatic Exact - Concept'
    else:
<<<<<<< HEAD
        mapping_category = ''

    # determine mapping level (i.e. concept or ancestor)
    key = primary_key.split('_')[0]
    if any(x for x in [key + '_CODE', key + '_SYNONYM', key + '_LABEL'] if x in map_evidence):
        mapping_category = mapping_category + 'Concept'
    elif any(x for x in ['ANCESTOR_CODE', 'ANCESTOR_SYNONYM', 'ANCESTOR_LABEL'] if x in map_evidence):
        mapping_category = mapping_category + 'Ancestor'
    else:
        mapping_category = mapping_category + ''
=======
        if len(mapping_result[0]) > 1:
            mapping_category = 'Automatic Constructor - Ancestor'
        else:
            mapping_category = 'Automatic Exact - Ancestor'
>>>>>>> 599086d1

    return mapping_category


def aggregates_mapping_results(primary_key: str, data: pd.DataFrame, onts: List, ont_data: Dict, source_codes: Dict,
                               threshold: float = 0.25) -> pd.DataFrame:
    """Function takes a Pandas Dataframe containing the results from running the OMOP2OBO exact and similarity
    mapping functions. This function takes those results and aggregates them such that a single column set of
    evidence is returned for each ontology (i.e. uris, labels, mapping category, and mapping evidence).

    #TODO: this function could (should) be parallelized

    Args:
        primary_key: A string containing the primary column key (e.g. CONCEPT_ID).
        data: A Pandas DataFrame of mapping results from running the OMOP2OBO exact mapping and concept similarity
            pipeline.
        onts: A list of strings representing ontologies (e.g. ["hp", "mondo"]).
        ont_data: A nested dictionary of ontology data including mappings between ontology class URIs, labels,
            synonyms, definitions, and dbxrefs.
        source_codes: A dictionary containing dbxref mappings between dbxref prefixes that is designed to normalize
            prefixes to a single type.
        threshold: A float that specifies a cut-off for filtering cosine similarity results (default = 0.25).

    Return:
        A Pandas DataFrame containing the original columns with 8 additional columns per ontology, where the first
            set of 4 columns contain the exact match results and the second set of 4 columns contains the concept
            similarity results.
    """

    print('\n#### AGGREGATING AND COMPILING MAPPING RESULTS ####')
    print('Note. Until parallelized this step can up to several hours to complete for large concept sets...\n')

    # set input variables
    cols = [x.lower() for x in data.columns]
    clin_cols = [x for x in cols if (x.endswith('label') or x.endswith('nym')) and not any(y for y in onts if y in x)]

    for ont in [x.upper() for x in onts]:
        print('Processing {} Mappings'.format(ont))
        exact_mappings: List[Any] = []
        sim_mappings: List[Any] = []
        for idx, row in tqdm(data.iterrows(), total=data.shape[0]):
            ont_list = ['DBXREF_' + ont, 'STR_' + ont, ont + '_SIM']
            res = [x for x in row.keys() if row[x] != '' and any(y for y in ont_list if y in x)]
            if len(res) != 0:
                map_info = compiles_mapping_content(row, ont, threshold)
                clin_data = {x.upper(): row[x.upper()] for x in clin_cols if x.upper() in row.keys()}
                ext_evid, sim_evid = formats_mapping_evidence(ont_data[ont.lower()], source_codes, map_info, clin_data)
                # get exact mapping information
                if ext_evid != '':
                    exact_mappings.append([' | '.join(map_info[0][0]), ' | '.join(map_info[0][1]),
                                           assigns_mapping_category(primary_key, map_info[0], ext_evid), ext_evid])
                else: exact_mappings.append([None] * 4)
                # get similarity information
                if sim_evid != '':
                    sim_mappings.append([' | '.join(map_info[1][0]), ' | '.join(map_info[1][1]),
                                         assigns_mapping_category(primary_key, map_info[1], sim_evid), sim_evid])
                else: sim_mappings.append([None] * 4)
            else:
                exact_mappings.append([None] * 4)
                sim_mappings.append([None] * 4)

        # add aggregated mapping results back to data frame
        data['AGGREGATED_' + ont + '_URI'] = [x[0] for x in exact_mappings]
        data['AGGREGATED_' + ont + '_LABEL'] = [x[1] for x in exact_mappings]
        data['AGGREGATED_' + ont + '_MAPPING'] = [x[2] for x in exact_mappings]
        data['AGGREGATED_' + ont + '_EVIDENCE'] = [x[3] for x in exact_mappings]
        data['SIMILARITY_' + ont + '_URI'] = [x[0] for x in sim_mappings]
        data['SIMILARITY_' + ont + '_LABEL'] = [x[1] for x in sim_mappings]
        data['SIMILARITY_' + ont + '_MAPPING'] = [x[2] for x in sim_mappings]
        data['SIMILARITY_' + ont + '_EVIDENCE'] = [x[3] for x in sim_mappings]

    # shortens long text fields in original output data (otherwise Excel expands columns into additional rows)
    size_limit = 32500  # current size limit for an Excel column
    for x in data.columns:
        data[x] = data[x].apply(lambda i: i[0:size_limit] if not isinstance(i, int) and i is not None else i)

    return data<|MERGE_RESOLUTION|>--- conflicted
+++ resolved
@@ -530,7 +530,6 @@
         else:
             mapping_category = 'Automatic Exact - Concept'
     else:
-<<<<<<< HEAD
         mapping_category = ''
 
     # determine mapping level (i.e. concept or ancestor)
@@ -541,12 +540,6 @@
         mapping_category = mapping_category + 'Ancestor'
     else:
         mapping_category = mapping_category + ''
-=======
-        if len(mapping_result[0]) > 1:
-            mapping_category = 'Automatic Constructor - Ancestor'
-        else:
-            mapping_category = 'Automatic Exact - Ancestor'
->>>>>>> 599086d1
 
     return mapping_category
 
